import { NextRequest } from "next/server";
import { getServerSideConfig } from "../config/server";
import md5 from "spark-md5";
import { ACCESS_CODE_PREFIX, ModelProvider } from "../constant";

function getIP(req: NextRequest) {
  let ip = req.ip ?? req.headers.get("x-real-ip");
  const forwardedFor = req.headers.get("x-forwarded-for");

  if (!ip && forwardedFor) {
    ip = forwardedFor.split(",").at(0) ?? "";
  }

  return ip;
}

function parseApiKey(bearToken: string) {
  const token = bearToken.trim().replaceAll("Bearer ", "").trim();
  const isApiKey = !token.startsWith(ACCESS_CODE_PREFIX);

  return {
    accessCode: isApiKey ? "" : token.slice(ACCESS_CODE_PREFIX.length),
    apiKey: isApiKey ? token : "",
  };
}

export function auth(req: NextRequest, modelProvider: ModelProvider) {
  const authToken = req.headers.get("Authorization") ?? "";

  // check if it is openai api key or user token
  const { accessCode, apiKey } = parseApiKey(authToken);

  const hashedCode = md5.hash(accessCode ?? "").trim();

  const serverConfig = getServerSideConfig();
  console.log("[Auth] allowed hashed codes: ", [...serverConfig.codes]);
  console.log("[Auth] got access code:", accessCode);
  console.log("[Auth] hashed access code:", hashedCode);
  console.log("[User IP] ", getIP(req));
  console.log("[Time] ", new Date().toLocaleString());

  if (serverConfig.needCode && !serverConfig.codes.has(hashedCode) && !apiKey) {
    return {
      error: true,
      msg: !accessCode ? "empty access code" : "wrong access code",
    };
  }

  if (serverConfig.hideUserApiKey && !!apiKey) {
    return {
      error: true,
      msg: "you are not allowed to access with your own api key",
    };
  }

  // if user does not provide an api key, inject system api key
  if (!apiKey) {
    const serverConfig = getServerSideConfig();

    // const systemApiKey =
    //   modelProvider === ModelProvider.GeminiPro
    //     ? serverConfig.googleApiKey
    //     : serverConfig.isAzure
    //     ? serverConfig.azureApiKey
    //     : serverConfig.apiKey;

    let systemApiKey: string | undefined;

    switch (modelProvider) {
      case ModelProvider.GeminiPro:
        systemApiKey = serverConfig.googleApiKey;
        break;
      case ModelProvider.Claude:
        systemApiKey = serverConfig.anthropicApiKey;
        break;
<<<<<<< HEAD
      case ModelProvider.Stability:
        systemApiKey = serverConfig.stabilityApiKey;
=======
      case ModelProvider.Doubao:
        systemApiKey = serverConfig.bytedanceApiKey;
        break;
      case ModelProvider.Ernie:
        systemApiKey = serverConfig.baiduApiKey;
        break;
      case ModelProvider.Qwen:
        systemApiKey = serverConfig.alibabaApiKey;
>>>>>>> 89049e1a
        break;
      case ModelProvider.GPT:
      default:
        if (req.nextUrl.pathname.includes("azure/deployments")) {
          systemApiKey = serverConfig.azureApiKey;
        } else {
          systemApiKey = serverConfig.apiKey;
        }
    }

    if (systemApiKey) {
      console.log("[Auth] use system api key");
      req.headers.set("Authorization", `Bearer ${systemApiKey}`);
    } else {
      console.log("[Auth] admin did not provide an api key");
    }
  } else {
    console.log("[Auth] use user api key");
  }

  return {
    error: false,
  };
}<|MERGE_RESOLUTION|>--- conflicted
+++ resolved
@@ -67,16 +67,15 @@
     let systemApiKey: string | undefined;
 
     switch (modelProvider) {
+      case ModelProvider.Stability:
+        systemApiKey = serverConfig.stabilityApiKey;
+        break;
       case ModelProvider.GeminiPro:
         systemApiKey = serverConfig.googleApiKey;
         break;
       case ModelProvider.Claude:
         systemApiKey = serverConfig.anthropicApiKey;
         break;
-<<<<<<< HEAD
-      case ModelProvider.Stability:
-        systemApiKey = serverConfig.stabilityApiKey;
-=======
       case ModelProvider.Doubao:
         systemApiKey = serverConfig.bytedanceApiKey;
         break;
@@ -85,7 +84,6 @@
         break;
       case ModelProvider.Qwen:
         systemApiKey = serverConfig.alibabaApiKey;
->>>>>>> 89049e1a
         break;
       case ModelProvider.GPT:
       default:
