--- conflicted
+++ resolved
@@ -16,30 +16,17 @@
 } from "@/app/store";
 import { stream } from "@/app/utils/chat";
 import { getClientConfig } from "@/app/config/client";
-<<<<<<< HEAD
-import { DEFAULT_API_HOST } from "@/app/constant";
-
-=======
 import { GEMINI_BASE_URL } from "@/app/constant";
-import Locale from "../../locales";
-import {
-  EventStreamContentType,
-  fetchEventSource,
-} from "@fortaine/fetch-event-source";
-import { prettyObject } from "@/app/utils/format";
->>>>>>> 96273fd7
+
 import {
   getMessageTextContent,
   getMessageImages,
   isVisionModel,
 } from "@/app/utils";
 import { preProcessImageContent } from "@/app/utils/chat";
-<<<<<<< HEAD
 import { nanoid } from "nanoid";
 import { RequestPayload } from "./openai";
-=======
 import { fetch } from "@/app/utils/stream";
->>>>>>> 96273fd7
 
 export class GeminiProApi implements LLMApi {
   path(path: string): string {
@@ -195,7 +182,6 @@
       );
 
       if (shouldStream) {
-<<<<<<< HEAD
         const [tools, funcs] = usePluginStore
           .getState()
           .getAsTools(
@@ -213,98 +199,6 @@
           (text: string, runTools: ChatMessageTool[]) => {
             // console.log("parseSSE", text, runTools);
             const chunkJson = JSON.parse(text);
-=======
-        let responseText = "";
-        let remainText = "";
-        let finished = false;
-
-        const finish = () => {
-          if (!finished) {
-            finished = true;
-            options.onFinish(responseText + remainText);
-          }
-        };
-
-        // animate response to make it looks smooth
-        function animateResponseText() {
-          if (finished || controller.signal.aborted) {
-            responseText += remainText;
-            finish();
-            return;
-          }
-
-          if (remainText.length > 0) {
-            const fetchCount = Math.max(1, Math.round(remainText.length / 60));
-            const fetchText = remainText.slice(0, fetchCount);
-            responseText += fetchText;
-            remainText = remainText.slice(fetchCount);
-            options.onUpdate?.(responseText, fetchText);
-          }
-
-          requestAnimationFrame(animateResponseText);
-        }
-
-        // start animaion
-        animateResponseText();
-
-        controller.signal.onabort = finish;
-
-        fetchEventSource(chatPath, {
-          fetch: fetch as any,
-          ...chatPayload,
-          async onopen(res) {
-            clearTimeout(requestTimeoutId);
-            const contentType = res.headers.get("content-type");
-            console.log(
-              "[Gemini] request response content type: ",
-              contentType,
-            );
-
-            if (contentType?.startsWith("text/plain")) {
-              responseText = await res.clone().text();
-              return finish();
-            }
-
-            if (
-              !res.ok ||
-              !res.headers
-                .get("content-type")
-                ?.startsWith(EventStreamContentType) ||
-              res.status !== 200
-            ) {
-              const responseTexts = [responseText];
-              let extraInfo = await res.clone().text();
-              try {
-                const resJson = await res.clone().json();
-                extraInfo = prettyObject(resJson);
-              } catch {}
-
-              if (res.status === 401) {
-                responseTexts.push(Locale.Error.Unauthorized);
-              }
-
-              if (extraInfo) {
-                responseTexts.push(extraInfo);
-              }
-
-              responseText = responseTexts.join("\n\n");
-
-              return finish();
-            }
-          },
-          onmessage(msg) {
-            if (msg.data === "[DONE]" || finished) {
-              return finish();
-            }
-            const text = msg.data;
-            try {
-              const json = JSON.parse(text);
-              const delta = apiClient.extractMessage(json);
-
-              if (delta) {
-                remainText += delta;
-              }
->>>>>>> 96273fd7
 
             const functionCall = chunkJson?.candidates
               ?.at(0)
