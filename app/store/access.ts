import {
  ApiPath,
  DEFAULT_API_HOST,
  GoogleSafetySettingsThreshold,
  ServiceProvider,
  StoreKey,
} from "../constant";
import { getHeaders } from "../client/api";
import { getClientConfig } from "../config/client";
import { createPersistStore } from "../utils/store";
import { ensure } from "../utils/clone";
import { DEFAULT_CONFIG } from "./config";

let fetchState = 0; // 0 not fetch, 1 fetching, 2 done

const isApp = getClientConfig()?.buildMode === "export";

const DEFAULT_OPENAI_URL = isApp
  ? DEFAULT_API_HOST + "/api/proxy/openai"
  : ApiPath.OpenAI;

const DEFAULT_GOOGLE_URL = isApp
  ? DEFAULT_API_HOST + "/api/proxy/google"
  : ApiPath.Google;

const DEFAULT_ANTHROPIC_URL = isApp
  ? DEFAULT_API_HOST + "/api/proxy/anthropic"
  : ApiPath.Anthropic;

const DEFAULT_BAIDU_URL = isApp
  ? DEFAULT_API_HOST + "/api/proxy/baidu"
  : ApiPath.Baidu;

const DEFAULT_BYTEDANCE_URL = isApp
  ? DEFAULT_API_HOST + "/api/proxy/bytedance"
  : ApiPath.ByteDance;

const DEFAULT_ALIBABA_URL = isApp
  ? DEFAULT_API_HOST + "/api/proxy/alibaba"
  : ApiPath.Alibaba;

<<<<<<< HEAD
const DEFAULT_TENCENT_URL = isApp
  ? DEFAULT_API_HOST + "/api/proxy/tencent"
  : ApiPath.Tencent;
=======
const DEFAULT_MOONSHOT_URL = isApp
  ? DEFAULT_API_HOST + "/api/proxy/moonshot"
  : ApiPath.Moonshot;
>>>>>>> f6a6c51d

const DEFAULT_STABILITY_URL = isApp
  ? DEFAULT_API_HOST + "/api/proxy/stability"
  : ApiPath.Stability;

const DEFAULT_ACCESS_STATE = {
  accessCode: "",
  useCustomConfig: false,

  provider: ServiceProvider.OpenAI,

  // openai
  openaiUrl: DEFAULT_OPENAI_URL,
  openaiApiKey: "",

  // azure
  azureUrl: "",
  azureApiKey: "",
  azureApiVersion: "2023-08-01-preview",

  // google ai studio
  googleUrl: DEFAULT_GOOGLE_URL,
  googleApiKey: "",
  googleApiVersion: "v1",
  googleSafetySettings: GoogleSafetySettingsThreshold.BLOCK_ONLY_HIGH,

  // anthropic
  anthropicUrl: DEFAULT_ANTHROPIC_URL,
  anthropicApiKey: "",
  anthropicApiVersion: "2023-06-01",

  // baidu
  baiduUrl: DEFAULT_BAIDU_URL,
  baiduApiKey: "",
  baiduSecretKey: "",

  // bytedance
  bytedanceUrl: DEFAULT_BYTEDANCE_URL,
  bytedanceApiKey: "",

  // alibaba
  alibabaUrl: DEFAULT_ALIBABA_URL,
  alibabaApiKey: "",

  // moonshot
  moonshotUrl: DEFAULT_MOONSHOT_URL,
  moonshotApiKey: "",

  //stability
  stabilityUrl: DEFAULT_STABILITY_URL,
  stabilityApiKey: "",

  // tencent
  tencentUrl: DEFAULT_TENCENT_URL,
  tencentSecretKey: "",
  tencentSecretId: "",

  // server config
  needCode: true,
  hideUserApiKey: false,
  hideBalanceQuery: false,
  disableGPT4: false,
  disableFastLink: false,
  customModels: "",
  defaultModel: "",
};

export const useAccessStore = createPersistStore(
  { ...DEFAULT_ACCESS_STATE },

  (set, get) => ({
    enabledAccessControl() {
      this.fetch();

      return get().needCode;
    },

    isValidOpenAI() {
      return ensure(get(), ["openaiApiKey"]);
    },

    isValidAzure() {
      return ensure(get(), ["azureUrl", "azureApiKey", "azureApiVersion"]);
    },

    isValidGoogle() {
      return ensure(get(), ["googleApiKey"]);
    },

    isValidAnthropic() {
      return ensure(get(), ["anthropicApiKey"]);
    },

    isValidBaidu() {
      return ensure(get(), ["baiduApiKey", "baiduSecretKey"]);
    },

    isValidByteDance() {
      return ensure(get(), ["bytedanceApiKey"]);
    },

    isValidAlibaba() {
      return ensure(get(), ["alibabaApiKey"]);
    },

<<<<<<< HEAD
    isValidTencent() {
      return ensure(get(), ["tencentSecretKey", "tencentSecretId"]);
=======
    isValidMoonshot() {
      return ensure(get(), ["moonshotApiKey"]);
>>>>>>> f6a6c51d
    },

    isAuthorized() {
      this.fetch();

      // has token or has code or disabled access control
      return (
        this.isValidOpenAI() ||
        this.isValidAzure() ||
        this.isValidGoogle() ||
        this.isValidAnthropic() ||
        this.isValidBaidu() ||
        this.isValidByteDance() ||
        this.isValidAlibaba() ||
<<<<<<< HEAD
        this.isValidTencent ||
=======
        this.isValidMoonshot() ||
>>>>>>> f6a6c51d
        !this.enabledAccessControl() ||
        (this.enabledAccessControl() && ensure(get(), ["accessCode"]))
      );
    },
    fetch() {
      if (fetchState > 0 || getClientConfig()?.buildMode === "export") return;
      fetchState = 1;
      fetch("/api/config", {
        method: "post",
        body: null,
        headers: {
          ...getHeaders(),
        },
      })
        .then((res) => res.json())
        .then((res) => {
          // Set default model from env request
          let defaultModel = res.defaultModel ?? "";
          DEFAULT_CONFIG.modelConfig.model =
            defaultModel !== "" ? defaultModel : "gpt-3.5-turbo";
          return res;
        })
        .then((res: DangerConfig) => {
          console.log("[Config] got config from server", res);
          set(() => ({ ...res }));
        })
        .catch(() => {
          console.error("[Config] failed to fetch config");
        })
        .finally(() => {
          fetchState = 2;
        });
    },
  }),
  {
    name: StoreKey.Access,
    version: 2,
    migrate(persistedState, version) {
      if (version < 2) {
        const state = persistedState as {
          token: string;
          openaiApiKey: string;
          azureApiVersion: string;
          googleApiKey: string;
        };
        state.openaiApiKey = state.token;
        state.azureApiVersion = "2023-08-01-preview";
      }

      return persistedState as any;
    },
  },
);<|MERGE_RESOLUTION|>--- conflicted
+++ resolved
@@ -39,15 +39,13 @@
   ? DEFAULT_API_HOST + "/api/proxy/alibaba"
   : ApiPath.Alibaba;
 
-<<<<<<< HEAD
 const DEFAULT_TENCENT_URL = isApp
   ? DEFAULT_API_HOST + "/api/proxy/tencent"
   : ApiPath.Tencent;
-=======
+
 const DEFAULT_MOONSHOT_URL = isApp
   ? DEFAULT_API_HOST + "/api/proxy/moonshot"
   : ApiPath.Moonshot;
->>>>>>> f6a6c51d
 
 const DEFAULT_STABILITY_URL = isApp
   ? DEFAULT_API_HOST + "/api/proxy/stability"
@@ -153,13 +151,12 @@
       return ensure(get(), ["alibabaApiKey"]);
     },
 
-<<<<<<< HEAD
     isValidTencent() {
       return ensure(get(), ["tencentSecretKey", "tencentSecretId"]);
-=======
+    },
+
     isValidMoonshot() {
       return ensure(get(), ["moonshotApiKey"]);
->>>>>>> f6a6c51d
     },
 
     isAuthorized() {
@@ -174,11 +171,8 @@
         this.isValidBaidu() ||
         this.isValidByteDance() ||
         this.isValidAlibaba() ||
-<<<<<<< HEAD
         this.isValidTencent ||
-=======
         this.isValidMoonshot() ||
->>>>>>> f6a6c51d
         !this.enabledAccessControl() ||
         (this.enabledAccessControl() && ensure(get(), ["accessCode"]))
       );
